--- conflicted
+++ resolved
@@ -17,27 +17,17 @@
 futures = "0.3"
 log = "0.4"
 once_cell = "1.19"
-<<<<<<< HEAD
-prost = "0.13"
-prost-reflect = { version = "0.15", features = ["serde"] }
-redis = { version = "0.31", features = [
-=======
 prost = "0.14"
 prost-reflect = { version = "0.16", features = ["serde"] }
 redis = { version = "0.32", features = [
->>>>>>> f4dc303c
     "tokio-rustls-comp",
     "ahash",
     "cluster-async",
 ] }
 serde = "1.0"
 serde_derive = "1.0"
-<<<<<<< HEAD
-serde_with = "3.0"
+#serde_with = "3.0"
 sqlx = { version = "0.7", features = [
-=======
-sqlx = { version = "0.8", features = [
->>>>>>> f4dc303c
     "runtime-tokio",
     "tls-rustls",
     "chrono",
