--- conflicted
+++ resolved
@@ -60,10 +60,7 @@
 strum = "0.27"
 strum_macros = "0.27"
 thirtyfour = { git = "https://github.com/sutr-app/thirtyfour.git", branch = "main" }
-<<<<<<< HEAD
-=======
 #thirtyfour = { version = "0.34" }
->>>>>>> 6c88203e
 tonic = { version = "0.13", features = ["tls-ring", "tls-webpki-roots"] }
 tonic-web = { version = "0.13" }
 tokio = { version = "1", features = ["full"] }
